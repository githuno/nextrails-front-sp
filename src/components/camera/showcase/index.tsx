import React, { useEffect, useState } from "react";
import { Modal } from "@/components";
import { useImageset, type File, ImagesetState } from "@/components/camera";
import {
  useCamera,
  useIdb,
  LoadingSpinner,
  EditIcon,
} from "@/components/camera/_utils";
import { CurrentImages } from "./CurrentImages";
import { DrawerImagesets } from "./DrawerImagesets";
import { useCloud } from "./hooks/useCloud";
<<<<<<< HEAD
import { useNotion } from "./hooks/useNotion";
import { useGoogleDrive } from "./hooks/useGoogleDrive";
import { NotionModal } from "./NotionModal";
import { GoogleDriveModal } from "./GoogleDriveModal";
=======
import { useSession } from "@/app/layout";
>>>>>>> ef3e8ec1

const Showcase = () => {
  const { session } = useSession();
  const { cameraState } = useCamera();
  const { cloudState } = useCloud();
  const { imageset, setImageset, dbName } = useImageset();
  const { idb, idbState } = useIdb<File>(dbName);
  const [isNameModalOpen, setIsNameModalOpen] = useState<boolean>(false);
  const [isNotionModalOpen, setIsNotionModalOpen] = useState<boolean>(false);
  const [isGoogleDriveModalOpen, setIsGoogleDriveModalOpen] =
    useState<boolean>(false);
  const { notionState, connectNotion, selectPage, uploadImagesToNotion } =
    useNotion();
  const {
    state: googleDriveState,
    uploadToGoogleDrive,
    checkConnection,
  } = useGoogleDrive();

  // useEffect(() => {
  //   console.log("cloudState.isOnline:", cloudState.isOnline);
  // }, [cloudState.isOnline]);

  const handleNotionUpload = async () => {
    try {
      if (!notionState.isConnected || !notionState.selectedPageId) {
        setIsNotionModalOpen(true);
        return;
      }

      const files = imageset.files.filter((file) => !file.deletedAt);
      await uploadImagesToNotion(files);

      // アップロード後にステータスを更新
      setImageset((prev) => ({
        ...prev,
        status: ImagesetState.SENT,
      }));
    } catch (error) {
      console.error("Failed to upload to Notion:", error);
    }
  };

  const handleGoogleDriveUpload = async () => {
    try {
      // 認証状態を確認
      const isConnected = await checkConnection(true);
      if (!isConnected) {
        setIsGoogleDriveModalOpen(true);
        return;
      }

      // 認証済みの場合はアップロード処理を実行
      const files = imageset.files.filter((file) => !file.deletedAt);
      console.log("Uploading files:", files);

      const fileObjects = await Promise.all(
        files.map((file) => {
          const blobUrl = file.idbUrl;
          if (!blobUrl) {
            throw new Error(`Blob URL not found for idbId: ${file.idbId}`);
          }
          return fetch(blobUrl)
            .then((response) => response.blob())
            .then((blob) => new File([blob], file.idbId, { type: blob.type }));
        })
      );

      const result = await uploadToGoogleDrive({
        name: imageset.name,
        files: fileObjects,
      });

      if (result.success) {
        setImageset((prev) => ({
          ...prev,
          status: ImagesetState.SENT,
        }));
      } else {
        throw new Error(result.error || "Upload failed");
      }
    } catch (error) {
      console.error("Failed to upload to Google Drive:", error);
    }
  };

  return (
    <div className="grid grid-rows-5 px-2 py-1 h-[23vh] w-vw place-content-center rounded-lg shadow-lg bg-white/80">
      <Modal
        id="setName"
        isOpen={isNameModalOpen}
        onClose={() => setIsNameModalOpen(false)}
        className="bg-transparent"
      >
        <div className="rounded-lg p-4 bg-white/80 shadow-lg">
          {/* TODO:　変更・追加（作成）・移動をわかりやすくする　セット間の転送も必要 */}
          <h2 className="text-xl mb-4">setNameを編集</h2>
          <form
            onSubmit={(e) => {
              e.preventDefault();
              const formData = new FormData(e.currentTarget);
              const newName = formData.get("storeName") as string;
              if (newName !== imageset.name) {
                setImageset({
                  id: Date.now(),
                  name: newName,
                  status: ImagesetState.DRAFT,
                  files: [],
                });
              }
              setIsNameModalOpen(false);
            }}
            className="flex items-center gap-2"
          >
            <input
              type="text"
              name="storeName"
              defaultValue={imageset.name}
              className="p-2 border border-gray-300 bg-white/80 rounded"
            />
            <button
              type="submit"
              className="p-2 bg-blue-500 text-white rounded"
            >
              保存
            </button>
          </form>
        </div>
      </Modal>

      <NotionModal
        isOpen={isNotionModalOpen}
        onClose={() => setIsNotionModalOpen(false)}
        onConnect={connectNotion}
        isConnected={notionState.isConnected}
        onPageSelect={selectPage}
        pages={notionState.pages}
      />

      <GoogleDriveModal
        isOpen={isGoogleDriveModalOpen}
        onClose={() => setIsGoogleDriveModalOpen(false)}
      />

      <section className="row-start-1 grid w-full place-content-center">
        {idbState.isStoreLoading.includes(imageset.name) ? (
          <div className="grid justify-center">
            <LoadingSpinner size="24px" />
          </div>
        ) : (
          <>
            <div className="row-start-1 flex items-center justify-center">
              <h1 className="font-bold text-center break-words">
                セット: {imageset.name}
              </h1>
              {(cameraState.isScanning || !cameraState.isAvailable) && ( // 編集可能なのはSCANNING時のみ
                <button
                  onClick={() => setIsNameModalOpen(true)}
                  className="ml-2 p-1 bg-transparent hover:bg-gray-200 rounded-full transition-colors"
                >
                  <EditIcon />
                </button>
              )}
            </div>
          </>
        )}
      </section>

      <section className="row-span-4 relative grid w-full place-content-center gap-2">
        {cloudState.isOnline !== null && (
          <>
            <CurrentImages />
            <DrawerImagesets />
            {imageset.files.length > 0 && (
              <div className="absolute top-2 right-2 flex gap-2">
                <button
                  onClick={handleNotionUpload}
                  className="px-3 py-1 bg-black text-white rounded-md text-sm"
                >
                  Notionへ送信
                </button>
                <button
                  onClick={handleGoogleDriveUpload}
                  disabled={
                    googleDriveState.isUploading || googleDriveState.isChecking
                  }
                  className="px-3 py-1 bg-blue-600 text-white rounded-md text-sm disabled:bg-gray-400"
                >
                  {googleDriveState.isUploading
                    ? "アップロード中..."
                    : googleDriveState.isChecking
                    ? "認証状態確認中..."
                    : "Google Driveへ送信"}
                </button>
              </div>
            )}
          </>
        )}
      </section>

      {/* クリックしてセッション情報を確認 */}
      <div className="fixed bottom-4 left-4">
        <button
          onClick={() => alert(session?.user.id)}
          className="p-1 bg-gray-200/80 rounded"
        >
          session
        </button>
      </div>

      {/* 開発環境でDBの初期化ボタンを配置 */}
      {process.env.NODE_ENV === "development" && (
        <section className="flex fixed bottom-4 right-4 text-xs p-1 m-1 gap-1">
          <button
            className="bg-gray-200"
            onClick={() =>
              idb.debugDb().then(() => console.log("debugDB done"))
            }
          >
            debugDB
          </button>
          <button
            className="bg-gray-200"
            onClick={() => {
              setImageset({
                id: Date.now(),
                name: "1",
                status: ImagesetState.DRAFT,
                files: [],
              });
              idb.destroyDb();
            }}
          >
            destroyDB
          </button>
        </section>
      )}
    </div>
  );
};

export { Showcase };<|MERGE_RESOLUTION|>--- conflicted
+++ resolved
@@ -10,14 +10,11 @@
 import { CurrentImages } from "./CurrentImages";
 import { DrawerImagesets } from "./DrawerImagesets";
 import { useCloud } from "./hooks/useCloud";
-<<<<<<< HEAD
 import { useNotion } from "./hooks/useNotion";
 import { useGoogleDrive } from "./hooks/useGoogleDrive";
 import { NotionModal } from "./NotionModal";
 import { GoogleDriveModal } from "./GoogleDriveModal";
-=======
 import { useSession } from "@/app/layout";
->>>>>>> ef3e8ec1
 
 const Showcase = () => {
   const { session } = useSession();
